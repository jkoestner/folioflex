[build-system]
requires = ["setuptools>=62.6"]
build-backend = "setuptools.build_meta"

[project]
name = "folioflex"
description = "A collection of portfolio tracking capabilities"
dynamic = ["version"]
authors = [{ name = "John Koestner", email = "johnkoestner@outlook.com" }]
readme = 'README.md'
license = { file = 'LICENSE.md' }
requires-python = '>=3.8'

dependencies = [
    "ipywidgets>=8.1.0",
    "fredapi>=0.4.3",
    "jupyter-dash>=0.4.2",
    "jupyterlab>=4.0.5",
    "jupyterlab-code-formatter>=2.2.1",
    "kaleido>=0.1.0,<0.2.0",            # as of Kaleido 0.2.1, the image processig is too slow.
    "numpy>=1.22.3",
    "openpyxl>=3.0.7",
    "pandas>=0.25.0",
    "pandas-market-calendars>=4.1.4",
    "pyxirr>=0.7.2",
    "sqlalchemy>=2.0.23",
    "yfinance>=0.2.32",

    # web
    "dash>=1.0.2",
    "dash-core-components>=1.0.0",
    "dash-html-components>=1.0.0",
    "dash-renderer>=1.0.0",
    "dash-table>=4.0.2",
    "Flask>=1.1.1",
    "Flask-Compress>=1.4.0",
    "gunicorn>=19.9.0",

    # worker
    "celery>=5.3.1",
    "flower>=2.0.0",
    "redis>=3.3.8",

    # gpt
<<<<<<< HEAD
    "g4f==0.1.9.3",         # this package has loose testing support
=======
    "g4f==0.2.4.1",         # this package has loose testing support
>>>>>>> e6391de1
    "hugchat>=0.3.8",
    "openai>=1.3.7",
    "seleniumbase>=4.22.0",
]

[project.optional-dependencies]
budget = [
    "emoji>=2.9.0",
    "gensim>=4.3.2",
    "scikit-learn>=1.3.2",
    "scipy>=1.10.1",
    "psycopg2-binary",
]

dev = [
    "black>=23.7.0",
    "isort>=5.13.2",
    "pytest>=7.4.0",
    "pytest-cov>=4.1.0",
    "ruff>=0.1.5",
    "sphinx>=6.0, <7.2",       # 7.2 breaks the docs build
    "sphinx_rtd_theme>=1.2.2",
]

[project.scripts]
ffx = "folioflex.utils.cli:cli" # the entry points provide console scripts at command line

[project.urls]
homepage = "https://github.com/jkoestner/folioflex"
documentation = 'https://jkoestner.github.io/folioflex/'
repository = 'https://github.com/jkoestner/folioflex'

# TODO: Remove after setuptools support is dropped.
[tool.setuptools]
include-package-data = true # include files from MANIFEST.in

[tool.setuptools.packages.find]
exclude = ["tests*"]

[tool.setuptools.dynamic]
version = { attr = "folioflex.version.version" }

# coverage config file for pytest-cov coming from
# https://pytest-cov.readthedocs.io/en/latest/
# run using pytest --cov=folioflex --cov-report=html
[tool.coverage.run]
data_file = "docs/coverage/.coverage"
omit = [
    "folioflex/dashboard/*", # omit everything in /dashboard
    "__init__.py",           # omit init files
]

[tool.coverage.html]
directory = "docs/coverage/htmlcov"

[tool.ruff]
line-length = 88
fix = false
unfixable = []
extend-include = ["*.ipynb"]

select = [
    # pyflakes
    "F",
    # pycodestyle
    "E",
    "W",
    # isort
    "I",
    # pydocstyle
    "D",
    # flake8-2020
    "YTT",
    # flake8-bugbear
    "B",
    # flake8-quotes
    "Q",
    # flake8-debugger
    "T10",
    # flake8-gettext
    "INT",
    # pylint
    "PL",
    # misc lints
    "PIE",
    # flake8-pyi
    "PYI",
    # tidy imports
    "TID",
    # implicit string concatenation
    "ISC",
    # type-checking imports
    "TCH",
    # comprehensions
    "C4",
    # pygrep-hooks
    "PGH",
    # Ruff-specific rules
    "RUF",
    # flake8-bandit: exec-builtin
    "S102",
    # numpy-legacy-random
    "NPY002",
    # Perflint
    "PERF",
    # flynt
    "FLY",
    # flake8-logging-format
    "G",
]

ignore = [
    ### Intentionally disabled
    # logging statement uses f-string
    "G004",
    # ignore __init__ docstring
    "D107",
    # these are conflicting errors
    "D203",
    "D212",
    # ignore == False vs is False due to pandas series
    "E712",
    "ISC001",
    # ignore magic numbers
    "PLR2004",
    # ignore too many return statements or branches
    "PLR0911",
    "PLR0912",
    "PLR0915",
]

[tool.ruff.lint]
exclude = ["*.ipynb"]
pylint.max-args = 10<|MERGE_RESOLUTION|>--- conflicted
+++ resolved
@@ -42,11 +42,7 @@
     "redis>=3.3.8",
 
     # gpt
-<<<<<<< HEAD
-    "g4f==0.1.9.3",         # this package has loose testing support
-=======
     "g4f==0.2.4.1",         # this package has loose testing support
->>>>>>> e6391de1
     "hugchat>=0.3.8",
     "openai>=1.3.7",
     "seleniumbase>=4.22.0",
